--- conflicted
+++ resolved
@@ -58,23 +58,16 @@
 }
 
 func (e *encoder) marshal(tag string, in reflect.Value) {
-<<<<<<< HEAD
+	if !in.IsValid() {
+		e.nilv()
+		return
+	}
 	if m, ok := in.Interface().(Marshaler); ok {
 		v, err := m.MarshalYAML()
 		if err != nil {
 			fail(err)
 		}
 		if v == nil {
-=======
-	var value interface{}
-	if !in.IsValid() {
-		e.nilv()
-		return
-	}
-	if getter, ok := in.Interface().(Getter); ok {
-		tag, value = getter.GetYAML()
-		if value == nil {
->>>>>>> 5206f6dd
 			e.nilv()
 			return
 		}
